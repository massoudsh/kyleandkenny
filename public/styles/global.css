html {
  font-family: 'Satoshi', sans-serif;
}

html.dark {
  color-scheme: dark;
}

/* Animation */
@keyframes fade-in-up {
  0% {
    transform: translateY(2rem);
    opacity: 0;
  }
  100% {
    transform: translateY(0);
    opacity: 1;
  }
}
.animate {
  opacity: 0;
  animation: 300ms fade-in-up;
  animation-fill-mode: forwards;
}
@media (prefers-reduced-motion) {
  .animate {
    opacity: 0;
    animation: 100ms fade-in-up;
    animation-fill-mode: forwards;
  }
}
#content-header {
  animation-delay: 50ms;
}
#sidebar {
  animation-delay: 100ms;
}

/* Katex */
span.katex-display {
  overflow-y: scroll;
  padding: 0.5rem;
}

/* Shiki */
.astro-code {
  margin-top: 0.5rem;
  margin-bottom: 0.5rem;
  border-radius: 0.5rem;
  background-color: var(--tw-prose-pre-bg) !important;

  & pre {
    margin: 0;
    padding-inline: 0;
    background: none;
    overflow-x: scroll;

    & code {
      display: block;
      width: 100%;
      min-width: 100%;
      min-height: 1.5rem;
      counter-reset: step;
      counter-increment: step 0;
<<<<<<< HEAD
      &::before {
        position: absolute;
        inset-inline-start: 0;
        width: 2.75rem;
        top: 0.8571429em;
        bottom: 0;
        content: '';
        display: block;
        background-color: hsl(var(--muted) / var(--tw-bg-opacity, 1));
        z-index: 1;
=======
      position: relative;
      overflow: scroll;
      color: var(--tw-prose-body);

      & .line::before {
        content: counter(step);
        counter-increment: step;
        color: hsl(var(--muted-foreground) / 0.6);
        margin-inline-end: 0.75rem;
        justify-content: flex-end;
        display: inline-flex;
        position: sticky;
        left: 0;
        background-color: hsl(var(--primary-foreground));
        width: 2rem;
        padding-right: 0.5rem;
>>>>>>> 8ec43d5b
      }

      & .line {
        padding-inline-end: 0.75rem;
        &::before {
          position: sticky;
          content: counter(step);
          counter-increment: step;
          color: hsl(var(--muted-foreground) / 0.6);
          background-color: hsl(var(--muted) / var(--tw-bg-opacity, 1));
          inset-inline-start: 0;
          justify-content: end;
          display: inline-flex;
          width: 2rem;
          padding-inline-end: 0.75rem;
          box-sizing: content-box;
          z-index: 2;
        }
        &:last-child:empty,
        &:last-child:has(> span:empty:only-child) {
          display: none;
        }
      }
    }
  }

  /* Shiki transformer */
  &:has(code) {
    position: relative;
  }
  &:has(div.title) {
    padding-top: 2rem;
    & code::before {
      top: calc(2rem + 0.8571429em);
    }
  }
  & button.copy {
    & .success::before {
      content: 'Copied!';
      position: absolute;
      right: 100%;
      top: 0;
      bottom: 0;
      display: flex;
      justify-content: center;
      align-items: center;
      font-size: 0.75rem;
      padding: 0.5rem;
      margin-right: 0.5rem;
      border-radius: 0.25rem;
      color: hsl(var(--muted-foreground) / var(--tw-text-opacity, 1));
      background-color: hsl(var(--primary-foreground) / var(--tw-bg-opacity, 1));
      border: 1px solid hsl(var(--border));
    }
    &.copied {
      & .success {
        display: block;
      }

      & .ready {
        display: none;
      }
    }
  }
  &:hover {
    button.copy {
      opacity: 1;
    }
    .language {
      opacity: 0;
    }
  }

  & .highlighted,
  & .diff {
    min-width: 100%;
    display: inline-block;
  }
  & .highlighted,
  & .highlighted::before {
    background-color: rgba(101, 117, 133, 0.32);
  }

  & .diff {
    &.remove {
      background-color: rgba(244, 63, 94, 0.16);
      &::before {
        background-color: rgba(244, 63, 94, 0.16);
        content: '-';
      }
    }
    &.add {
      background-color: rgba(16, 185, 129, 0.16);
      &::before {
        background-color: rgba(16, 185, 129, 0.16);
        content: '+';
      }
    }
  }
}
.dark {
  .astro-code pre span {
    color: var(--shiki-dark) !important;
  }
  .astro-code pre .line::before {
    background-color: var(--shiki-dark-bg);
  }
}

/* Scroll bar */
:root {
  --scrollbar-width: 6px;
  --scrollbar-bg: #e0e0e0;
  --scrollbar-thumb-bg: #c0c0c0;
}
html.dark {
  --scrollbar-bg: #2e2e2e;
  --scrollbar-thumb-bg: #4e4e4e;
}
body::-webkit-scrollbar {
  height: 0;
}
::-webkit-scrollbar {
  width: 6px !important;
  height: 6px !important;
  background: #0000;
}
::-webkit-scrollbar-thumb {
  background-color: var(--scrollbar-thumb-bg);
  border-radius: 999px;
  border: 2px solid var(--scrollbar-thumb-bg);
  opacity: 0.5;
}
::-webkit-scrollbar-corner {
  background: transparent;
}
::-webkit-scrollbar-track {
  background: transparent;
}<|MERGE_RESOLUTION|>--- conflicted
+++ resolved
@@ -62,18 +62,6 @@
       min-height: 1.5rem;
       counter-reset: step;
       counter-increment: step 0;
-<<<<<<< HEAD
-      &::before {
-        position: absolute;
-        inset-inline-start: 0;
-        width: 2.75rem;
-        top: 0.8571429em;
-        bottom: 0;
-        content: '';
-        display: block;
-        background-color: hsl(var(--muted) / var(--tw-bg-opacity, 1));
-        z-index: 1;
-=======
       position: relative;
       overflow: scroll;
       color: var(--tw-prose-body);
@@ -90,7 +78,6 @@
         background-color: hsl(var(--primary-foreground));
         width: 2rem;
         padding-right: 0.5rem;
->>>>>>> 8ec43d5b
       }
 
       & .line {
